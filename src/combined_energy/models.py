--- conflicted
+++ resolved
@@ -245,46 +245,59 @@
     operation_status: Optional[List[Optional[str]]] = Field(alias="operationStatus")
     operation_message: Optional[List[Optional[str]]] = Field(alias="operationMessage")
 
-<<<<<<< HEAD
-=======
     energy_supplied: Optional[List[float]] = Field(alias="energySupplied")
->>>>>>> bed8a6ad
     energy_consumed: Optional[List[float]] = Field(alias="energyConsumed")
     energy_consumed_solar: Optional[List[float]] = Field(alias="energyConsumedSolar")
     energy_consumed_battery: Optional[List[float]] = Field(
         alias="energyConsumedBattery"
     )
-<<<<<<< HEAD
-
-    def __str__(self) -> str:
-        """Convert self to a string representation."""
-        if self.energy_consumed:
-            return (
-                f"{self.power_consumption:0.02f}kW ("
-                f"S: {self.power_consumption_solar:0.02f}kW; "
-                f"B: {self.power_consumption_battery:0.02f}kW"
-                f")"
-            )
-        else:
-            return "_.__kW (S: _.__kW; B: _.__kW)"
-
-    power_consumption: Optional[float] = property(
-        _device_energy_sample_to_power("energy_consumed")
-    )
-    power_consumption_solar: Optional[float] = property(
-        _device_energy_sample_to_power("energy_consumed_solar")
-    )
-    power_consumption_battery: Optional[float] = property(
-        _device_energy_sample_to_power("energy_consumed_battery")
-    )
-=======
     power_factor_a: Optional[OptionalFloatList] = Field(alias="powerFactorA")
     power_factor_b: Optional[OptionalFloatList] = Field(alias="powerFactorB")
     power_factor_c: Optional[OptionalFloatList] = Field(alias="powerFactorC")
     voltage_a: Optional[OptionalFloatList] = Field(alias="voltageA")
     voltage_b: Optional[OptionalFloatList] = Field(alias="voltageB")
     voltage_c: Optional[OptionalFloatList] = Field(alias="voltageC")
->>>>>>> bed8a6ad
+
+    def __str__(self) -> str:
+        """Convert self to a string representation."""
+        if self.sample_seconds:
+            return (
+                f"Imported: {self.power_imported:0.02f}kW; "
+                f"Exported: {self.power_exported:0.02f}kW ("
+                f"S: {self.power_exported_solar:0.02f}kW; "
+                f"B: {self.power_exported_battery:0.02f}kW"
+                f")"
+            )
+        else:
+            return "_.__kW (S: _.__kW; B: _.__kW)"
+
+    power_imported: Optional[float] = property(
+        _device_energy_sample_to_power("energy_supplied")
+    )
+    power_exported: Optional[float] = property(
+        _device_energy_sample_to_power("energy_consumed")
+    )
+    power_exported_solar: Optional[float] = property(
+        _device_energy_sample_to_power("energy_consumed_solar")
+    )
+    power_exported_battery: Optional[float] = property(
+        _device_energy_sample_to_power("energy_consumed_battery")
+    )
+    operation_status: Optional[List[Optional[str]]] = Field(alias="operationStatus")
+    operation_message: Optional[List[Optional[str]]] = Field(alias="operationMessage")
+
+    energy_supplied: Optional[List[float]] = Field(alias="energySupplied")
+    energy_consumed: Optional[List[float]] = Field(alias="energyConsumed")
+    energy_consumed_solar: Optional[List[float]] = Field(alias="energyConsumedSolar")
+    energy_consumed_battery: Optional[List[float]] = Field(
+        alias="energyConsumedBattery"
+    )
+    power_factor_a: Optional[OptionalFloatList] = Field(alias="powerFactorA")
+    power_factor_b: Optional[OptionalFloatList] = Field(alias="powerFactorB")
+    power_factor_c: Optional[OptionalFloatList] = Field(alias="powerFactorC")
+    voltage_a: Optional[OptionalFloatList] = Field(alias="voltageA")
+    voltage_b: Optional[OptionalFloatList] = Field(alias="voltageB")
+    voltage_c: Optional[OptionalFloatList] = Field(alias="voltageC")
 
 
 class DeviceReadingsGenericConsumer(DeviceReadings):
